--- conflicted
+++ resolved
@@ -1,14 +1,8 @@
 service-deployment-tools (0.2.1-yelp1) lucid; urgency=low
 
-<<<<<<< HEAD
-  * Added a crossover_bounce method in bounce_lib
-
- -- James McGuinness <jrm@yelp.com>  Fri, 01 Aug 2014 19:20:42 -0700
-=======
   * updating chronos code to match changed marathon code
 
  -- Sophie Haskins <shaskins@yelp.com>  Sat, 02 Aug 2014 11:09:12 -0700
->>>>>>> 566e25b3
 
 service-deployment-tools (0.2.0-yelp1) lucid; urgency=low
 
