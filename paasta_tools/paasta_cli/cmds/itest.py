--- conflicted
+++ resolved
@@ -55,7 +55,6 @@
         loglevel='debug'
     )
     if returncode != 0:
-<<<<<<< HEAD
         loglines.append(
             'ERROR: itest failed for %s.' % args.commit
         )
@@ -64,6 +63,9 @@
             loglines.append('See output: %s' % output)
     else:
         loglines.append('itest passed for %s.' % args.commit)
+        if not check_docker_image(service_name, args.commit):
+            loglines.append('ERROR: itest has not created %s' % tag)
+            returncode = 1
     for logline in loglines:
         _log(
             service_name=service_name,
@@ -71,11 +73,4 @@
             component='build',
             level='event',
         )
-    sys.exit(returncode)
-=======
-        print 'ERROR: Failed to run itest. Output:\n%sReturn code was: %d' % (output, returncode)
-        sys.exit(returncode)
-    if not check_docker_image(service_name, args.commit):
-        print 'ERROR: itest has not created %s' % tag
-        sys.exit(1)
->>>>>>> d55e1160
+    sys.exit(returncode)