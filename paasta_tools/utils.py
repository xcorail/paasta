--- conflicted
+++ resolved
@@ -1327,11 +1327,8 @@
         'deployd_startup_bounce_rate': float,
         'deployd_log_level': str,
         'deployd_startup_oracle_enabled': bool,
-<<<<<<< HEAD
         'cluster_autoscaling_draining_enabled': bool,
-=======
         'taskproc': Dict,
->>>>>>> cfdf6c84
     },
     total=False,
 )
