--- conflicted
+++ resolved
@@ -174,7 +174,6 @@
         'args': List[str],
         'cfs_period_us': float,
         'cpu_burst_pct': float,
-        'shm_size': str,
         'ulimit': Dict[str, Dict[str, Any]],
         'cap_add': List,
         'env': Dict[str, str],
@@ -190,6 +189,8 @@
         'constraints': List[Constraint],
         'extra_constraints': List[Constraint],
         'net': str,
+        'extra_docker_args': Dict[str, str],
+        'gpus': float,
     },
     total=False,
 )
@@ -259,14 +260,10 @@
     def get_deploy_group(self) -> str:
         return self.config_dict.get('deploy_group', self.get_branch())
 
-<<<<<<< HEAD
+    def get_team(self) -> str:
+        return self.config_dict.get('monitoring', {}).get('team', None)
+
     def get_mem(self) -> float:
-=======
-    def get_team(self):
-        return self.config_dict.get('monitoring', {}).get('team', None)
-
-    def get_mem(self):
->>>>>>> 60ec4743
         """Gets the memory required from the service's configuration.
 
         Defaults to 1024 (1G) if no value specified in the config.
@@ -313,15 +310,8 @@
         cpu_burst_pct = self.config_dict.get('cpu_burst_pct', DEFAULT_CPU_BURST_PCT)
         return self.get_cpus() * self.get_cpu_period() * (100 + cpu_burst_pct) / 100
 
-<<<<<<< HEAD
-    def get_shm_size(self) -> str:
-        """Get's the shm_size to pass to docker
-        See --shm-size in the docker docs"""
-        return self.config_dict.get('shm_size', None)
-=======
-    def get_extra_docker_args(self):
+    def get_extra_docker_args(self) -> Dict[str, str]:
         return self.config_dict.get('extra_docker_args', {})
->>>>>>> 60ec4743
 
     def get_ulimit(self) -> Iterable[DockerParameter]:
         """Get the --ulimit options to be passed to docker
@@ -392,10 +382,7 @@
         disk = self.config_dict.get('disk', default)
         return disk
 
-<<<<<<< HEAD
-    def get_cmd(self) -> Optional[str]:
-=======
-    def get_gpus(self, default=0):
+    def get_gpus(self, default: float=0) -> float:
         """Gets the number of gpus required from the service's configuration.
 
         Default to 0 if no value is specified in the config.
@@ -404,8 +391,7 @@
         gpus = self.config_dict.get('gpus', default)
         return gpus
 
-    def get_cmd(self):
->>>>>>> 60ec4743
+    def get_cmd(self) -> Optional[str]:
         """Get the docker cmd specified in the service's configuration.
 
         Defaults to None if not specified in the config.
@@ -546,17 +532,13 @@
                 return False, 'The specified disk value "%s" is not a valid float or int.' % disk
         return True, ''
 
-<<<<<<< HEAD
-    def check_security(self) -> Tuple[bool, str]:
-=======
-    def check_gpus(self):
+    def check_gpus(self) -> Tuple[bool, str]:
         gpus = self.get_gpus()
         if gpus is not None and not isinstance(gpus, (float, int)):
             return False, 'The specified gpus value "%s" is not a valid float or int.' % gpus
         return True, ''
 
-    def check_security(self):
->>>>>>> 60ec4743
+    def check_security(self) -> Tuple[bool, str]:
         security = self.config_dict.get('security')
         if security is None:
             return True, ''
@@ -1341,8 +1323,8 @@
         'expected_slave_attributes': ExpectedSlaveAttributes,
         'security_check_command': str,
         'deployd_number_workers': int,
-        'deployd_big_bounce_rate': int,
-        'deployd_startup_bounce_rate': int,
+        'deployd_big_bounce_rate': float,
+        'deployd_startup_bounce_rate': float,
         'deployd_log_level': str,
         'deployd_startup_oracle_enabled': bool,
     },
@@ -1616,28 +1598,22 @@
         """
         return self.config_dict.get("deployd_number_workers", 4)
 
-    def get_deployd_big_bounce_rate(self) -> int:
+    def get_deployd_big_bounce_rate(self) -> float:
         """Get the number of deploys to do per minute when deployd starts
         or determines it needs to bounce all services
 
         :return: float
         """
-<<<<<<< HEAD
-        return self.config_dict.get("deployd_big_bounce_rate", 2)
-=======
-        return float(self.get("deployd_big_bounce_rate", .1))
->>>>>>> 60ec4743
-
-    def get_deployd_startup_bounce_rate(self) -> int:
+
+        return float(self.config_dict.get("deployd_big_bounce_rate", .1))
+
+    def get_deployd_startup_bounce_rate(self) -> float:
         """Get the number of deploys to do per minute when deployd starts
 
         :return: float
         """
-<<<<<<< HEAD
-        return self.config_dict.get("deployd_startup_bounce_rate", 5)
-=======
-        return float(self.get("deployd_startup_bounce_rate", .1))
->>>>>>> 60ec4743
+
+        return float(self.config_dict.get("deployd_startup_bounce_rate", .1))
 
     def get_deployd_log_level(self) -> str:
         """Get the log level for paasta-deployd
