--- conflicted
+++ resolved
@@ -800,13 +800,13 @@
     assert actual == (True, float(0))
 
 
-<<<<<<< HEAD
 def test_deploy_blacklist_to_constraints():
     fake_deploy_blacklist = [["region", "useast1-prod"], ["habitat", "fake_habitat"]]
     expected_constraints = [["region", "UNLIKE", "useast1-prod"], ["habitat", "UNLIKE", "fake_habitat"]]
     actual = utils.deploy_blacklist_to_constraints(fake_deploy_blacklist)
     assert actual == expected_constraints
-=======
+
+
 def test_validate_service_instance_valid_marathon():
     mock_marathon_services = [('service1', 'main'), ('service2', 'main')]
     mock_chronos_services = [('service1', 'worker'), ('service2', 'tailer')]
@@ -883,5 +883,4 @@
             fake_cluster,
             fake_soa_dir,
         )
-        sys_exit_patch.assert_called_once_with(3)
->>>>>>> fad241c0
+        sys_exit_patch.assert_called_once_with(3)